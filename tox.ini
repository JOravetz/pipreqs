--- conflicted
+++ resolved
@@ -1,10 +1,6 @@
 [tox]
 isolated_build = true
-<<<<<<< HEAD
-envlist = py38, py39, py310, py311, py312, py313, pypy3, flake8
-=======
 envlist = py39, py310, py311, py312, py313, pypy3, flake8
->>>>>>> a7a6b856
 
 [gh-actions]
 python =
@@ -13,11 +9,7 @@
     3.11: py311
     3.12: py312
     3.13: py313
-<<<<<<< HEAD
     pypy-3.10: pypy3
-=======
-    pypy-3.9-7.3.13: pypy3
->>>>>>> a7a6b856
 
 [testenv]
 setenv =
