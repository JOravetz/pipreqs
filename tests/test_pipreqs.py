--- conflicted
+++ resolved
@@ -66,7 +66,6 @@
 
         self.project_clean = os.path.join(os.path.dirname(__file__), "_data_clean")
         self.project_invalid = os.path.join(os.path.dirname(__file__), "_invalid_data")
-<<<<<<< HEAD
         self.parsed_packages = [
             {"name": "pandas", "version": "2.0.0"},
             {"name": "numpy", "version": "1.2.3"},
@@ -74,16 +73,10 @@
         ]
         self.empty_filepath = os.path.join(self.project, "empty.txt")
         self.imports_filepath = os.path.join(self.project, "imports.txt")
-        self.project_with_ignore_directory = os.path.join(
-            os.path.dirname(__file__), "_data_ignore"
-        )
-        self.project_with_duplicated_deps = os.path.join(
-            os.path.dirname(__file__), "_data_duplicated_deps"
-        )
-=======
+
         self.project_with_ignore_directory = os.path.join(os.path.dirname(__file__), "_data_ignore")
         self.project_with_duplicated_deps = os.path.join(os.path.dirname(__file__), "_data_duplicated_deps")
->>>>>>> 12cc1e5b
+        
         self.requirements_path = os.path.join(self.project, "requirements.txt")
         self.alt_requirement_path = os.path.join(self.project, "requirements2.txt")
 
@@ -454,7 +447,6 @@
             data = f.read().lower()
             self.assertTrue(cleaned_module not in data)
 
-<<<<<<< HEAD
     def test_compare_modules(self):
         test_cases = [
             (self.empty_filepath, [], set()),  # both empty
@@ -479,7 +471,7 @@
                 modules_not_imported = pipreqs.compare_modules(filename, imports)
 
                 self.assertSetEqual(modules_not_imported, expected_modules_not_imported)
-=======
+                
     def test_output_requirements(self):
         """
         Test --print parameter
@@ -547,7 +539,6 @@
                 parsed_requirements = pipreqs.parse_requirements(filename)
 
                 self.assertListEqual(parsed_requirements, expected_parsed_requirements)
->>>>>>> 12cc1e5b
 
     def tearDown(self):
         """
