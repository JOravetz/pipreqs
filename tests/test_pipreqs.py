#!/usr/bin/env python
# -*- coding: utf-8 -*-

"""
test_pipreqs
----------------------------------

Tests for `pipreqs` module.
"""

import unittest
import os
import requests

from pipreqs import pipreqs


class TestPipreqs(unittest.TestCase):

    def setUp(self):
        self.modules = [
            'flask', 'requests', 'sqlalchemy', 'docopt', 'boto', 'ipython',
            'pyflakes', 'nose', 'analytics', 'flask_seasurf', 'peewee',
            'ujson', 'nonexistendmodule', 'bs4',
            'after_method_is_valid_even_if_not_pep8'
            ]
        self.modules2 = ['beautifulsoup4']
        self.local = ["docopt", "requests", "nose", 'pyflakes']
        self.project = os.path.join(os.path.dirname(__file__), "_data")
        self.project_clean = os.path.join(
            os.path.dirname(__file__),
            "_data_clean"
            )
        self.project_invalid = os.path.join(
            os.path.dirname(__file__),
            "_invalid_data"
            )
        self.project_with_ignore_directory = os.path.join(
            os.path.dirname(__file__),
            "_data_ignore"
            )
        self.project_with_duplicated_deps = os.path.join(
            os.path.dirname(__file__),
            "_data_duplicated_deps"
            )
        self.requirements_path = os.path.join(self.project, "requirements.txt")
        self.alt_requirement_path = os.path.join(
            self.project,
            "requirements2.txt"
            )

    def test_get_all_imports(self):
        imports = pipreqs.get_all_imports(self.project)
        self.assertEqual(len(imports), 15)
        for item in imports:
            self.assertTrue(
                item.lower() in self.modules, "Import is missing: " + item)
        self.assertFalse("time" in imports)
        self.assertFalse("logging" in imports)
        self.assertFalse("curses" in imports)
        self.assertFalse("__future__" in imports)
        self.assertFalse("django" in imports)
        self.assertFalse("models" in imports)

    def test_deduplicate_dependencies(self):
        imports = pipreqs.get_all_imports(self.project_with_duplicated_deps)
        pkgs = pipreqs.get_pkg_names(imports)
        self.assertEqual(len(pkgs), 1)
        self.assertTrue("pymongo" in pkgs)

    def test_invalid_python(self):
        """
        Test that invalid python files cannot be imported.
        """
        self.assertRaises(
            SyntaxError, pipreqs.get_all_imports, self.project_invalid)

    def test_get_imports_info(self):
        """
        Test to see that the right number of packages were found on PyPI
        """
        imports = pipreqs.get_all_imports(self.project)
        with_info = pipreqs.get_imports_info(imports)
        # Should contain 10 items without the "nonexistendmodule" and
        # "after_method_is_valid_even_if_not_pep8"
        self.assertEqual(len(with_info), 13)
        for item in with_info:
            self.assertTrue(
                item['name'].lower() in self.modules,
                "Import item appears to be missing " + item['name'])

    def test_get_pkg_names(self):
        pkgs = ['jury', 'Japan', 'camel', 'Caroline']
        actual_output = pipreqs.get_pkg_names(pkgs)
        expected_output = ['camel', 'Caroline', 'Japan', 'jury']
        self.assertEqual(actual_output, expected_output)

    def test_get_use_local_only(self):
        """
        Test without checking PyPI, check to see if names of local
        imports matches what we expect

        - Note even though pyflakes isn't in requirements.txt,
          It's added to locals since it is a development dependency
          for testing
        """
        # should find only docopt and requests
        imports_with_info = pipreqs.get_import_local(self.modules)
        for item in imports_with_info:
            self.assertTrue(item['name'].lower() in self.local)

    def test_init(self):
        """
        Test that all modules we will test upon are in requirements file
        """
<<<<<<< HEAD
        pipreqs.init({'<path>': self.project, '--savepath': None, '--print': False,
                      '--use-local': None, '--force': True, '--proxy':None, '--pypi-server':None,
                      '--diff': None, '--clean': None, '--dynamic': None})
=======
        pipreqs.init(
            {'<path>': self.project, '--savepath': None, '--print': False,
             '--use-local': None, '--force': True, '--proxy': None,
             '--pypi-server': None, '--diff': None, '--clean': None}
            )
>>>>>>> a26ce943
        assert os.path.exists(self.requirements_path) == 1
        with open(self.requirements_path, "r") as f:
            data = f.read().lower()
            for item in self.modules[:-3]:
                self.assertTrue(item.lower() in data)
        # It should be sorted based on names.
        data = data.strip().split('\n')
        self.assertEqual(data, sorted(data))

    def test_init_local_only(self):
        """
        Test that items listed in requirements.text are the same
        as locals expected
        """
<<<<<<< HEAD
        pipreqs.init({'<path>': self.project, '--savepath': None, '--print': False,
                      '--use-local': True, '--force': True, '--proxy':None, '--pypi-server':None,
                      '--diff': None, '--clean': None, '--dynamic': None})
=======
        pipreqs.init(
            {'<path>': self.project, '--savepath': None, '--print': False,
             '--use-local': True, '--force': True, '--proxy': None,
             '--pypi-server': None, '--diff': None, '--clean': None}
            )
>>>>>>> a26ce943
        assert os.path.exists(self.requirements_path) == 1
        with open(self.requirements_path, "r") as f:
            data = f.readlines()
            for item in data:
                item = item.strip().split("==")
                self.assertTrue(item[0].lower() in self.local)

    def test_init_savepath(self):
        """
        Test that we can save requirements.txt correctly
        to a different path
        """
<<<<<<< HEAD
        pipreqs.init({'<path>': self.project, '--savepath':
                      self.alt_requirement_path, '--use-local': None, '--proxy':None, '--pypi-server':None,  '--print': False,
                      "--diff": None, "--clean": None, '--dynamic': None})
=======
        pipreqs.init(
            {'<path>': self.project, '--savepath': self.alt_requirement_path,
             '--use-local': None, '--proxy': None, '--pypi-server': None,
             '--print': False, "--diff": None, "--clean": None}
            )
>>>>>>> a26ce943
        assert os.path.exists(self.alt_requirement_path) == 1
        with open(self.alt_requirement_path, "r") as f:
            data = f.read().lower()
            for item in self.modules[:-3]:
                self.assertTrue(item.lower() in data)
            for item in self.modules2:
                self.assertTrue(item.lower() in data)

    def test_init_overwrite(self):
        """
        Test that if requiremnts.txt exists, it will not be
        automatically overwritten
        """
        with open(self.requirements_path, "w") as f:
            f.write("should_not_be_overwritten")
<<<<<<< HEAD
        pipreqs.init({'<path>': self.project, '--savepath': None,
                      '--use-local': None, '--force': None, '--proxy':None, '--pypi-server':None, '--print': False,
                      "--diff": None, "--clean": None, '--dynamic': None})
=======
        pipreqs.init(
            {'<path>': self.project, '--savepath': None, '--use-local': None,
             '--force': None, '--proxy': None, '--pypi-server': None,
             '--print': False, '--diff': None, '--clean': None}
            )
>>>>>>> a26ce943
        assert os.path.exists(self.requirements_path) == 1
        with open(self.requirements_path, "r") as f:
            data = f.read().lower()
            self.assertEqual(data, "should_not_be_overwritten")

    def test_get_import_name_without_alias(self):
        """
        Test that function get_name_without_alias()
        will work on a string.
        - Note: This isn't truly needed when pipreqs is walking
          the AST to find imports
        """
        import_name_with_alias = "requests as R"
        expected_import_name_without_alias = "requests"
        import_name_without_aliases = pipreqs.get_name_without_alias(
            import_name_with_alias)
        self.assertEqual(
            import_name_without_aliases,
            expected_import_name_without_alias
            )

    def test_custom_pypi_server(self):
        """
        Test that trying to get a custom pypi sever fails correctly
        """
        self.assertRaises(
            requests.exceptions.MissingSchema, pipreqs.init,
            {'<path>': self.project, '--savepath': None, '--print': False,
             '--use-local': None, '--force': True, '--proxy': None,
             '--pypi-server': 'nonexistent'}
            )

    def test_ignored_directory(self):
        """
        Test --ignore parameter
        """
        pipreqs.init(
<<<<<<< HEAD
            {'<path>': self.project_with_ignore_directory, '--savepath': None, '--print': False,
                      '--use-local': None, '--force': True,
                      '--proxy':None,
                      '--pypi-server':None,
                      '--ignore':'.ignored_dir,.ignore_second',
                      '--diff': None,
                      '--clean': None,
                      '--dynamic': None
             }
        )
        with open(os.path.join(self.project_with_ignore_directory, "requirements.txt"), "r") as f:
=======
            {'<path>': self.project_with_ignore_directory, '--savepath': None,
             '--print': False, '--use-local': None, '--force': True,
             '--proxy': None, '--pypi-server': None,
             '--ignore': '.ignored_dir,.ignore_second', '--diff': None,
             '--clean': None}
            )
        with open(
                  os.path.join(
                    self.project_with_ignore_directory,
                    "requirements.txt"
                    ), "r"
                  ) as f:
>>>>>>> a26ce943
            data = f.read().lower()
            for item in ['click', 'getpass']:
                self.assertFalse(item.lower() in data)

    def test_dynamic_version_all_scheme(self):
        """
        Test --dynamic=all
        """
        pipreqs.init(
<<<<<<< HEAD
            {'<path>': self.project_with_ignore_directory, '--savepath': None, '--print': False,
             '--use-local': None, '--force': True,
             '--proxy': None,
             '--pypi-server': None,
             '--diff': None,
             '--clean': None,
             '--dynamic': 'all'
             }
        )
        with open(os.path.join(self.project_with_ignore_directory, "requirements.txt"), "r") as f:
=======
            {'<path>': self.project_with_ignore_directory, '--savepath': None,
             '--print': False, '--use-local': None, '--force': True,
             '--proxy': None, '--pypi-server': None, '--diff': None,
             '--clean': None, '--no-pin': True}
            )
        with open(os.path.join(
            self.project_with_ignore_directory,
            "requirements.txt"), "r"
            ) as f:
>>>>>>> a26ce943
            data = f.read().lower()
            for item in ['beautifulsoup4', 'boto']:
                self.assertTrue(item.lower() in data)

    def test_dynamic_version_micro_scheme(self):
        """
        Test --dynamic=micro
        """
        pipreqs.init(
            {'<path>': self.project_with_ignore_directory, '--savepath': None, '--print': False,
             '--use-local': None, '--force': True,
             '--proxy': None,
             '--pypi-server': None,
             '--diff': None,
             '--clean': None,
             '--dynamic': 'micro'
             }
        )
        with open(os.path.join(self.project_with_ignore_directory, "requirements.txt"), "r") as f:
            data = f.readlines()
            for item in data:
                asterisk = item.strip().split(".")[2]
                self.assertEqual(asterisk, "*",)

    def test_dynamic_version_minor_scheme(self):
        """
        Test --dynamic=minor
        """
        pipreqs.init(
            {'<path>': self.project_with_ignore_directory, '--savepath': None, '--print': False,
             '--use-local': None, '--force': True,
             '--proxy': None,
             '--pypi-server': None,
             '--diff': None,
             '--clean': None,
             '--dynamic': 'minor'
             }
        )
        with open(os.path.join(self.project_with_ignore_directory, "requirements.txt"), "r") as f:
            data = f.readlines()
            for item in data:
                asterisk = item.strip().split(".")[1]
                self.assertEqual(asterisk, "*",)

    def test_clean(self):
        """
        Test --clean parameter
        """
        pipreqs.init(
            {'<path>': self.project, '--savepath': None, '--print': False,
             '--use-local': None, '--force': True, '--proxy': None,
             '--pypi-server': None, '--diff': None, '--clean': None}
            )
        assert os.path.exists(self.requirements_path) == 1
        pipreqs.init(
            {'<path>': self.project, '--savepath': None, '--print': False,
            '--use-local': None, '--force': None, '--proxy': None,
            '--pypi-server': None, '--diff': None,
            '--clean': self.requirements_path, '--no-pin': True}
            )
        with open(self.requirements_path, "r") as f:
            data = f.read().lower()
            for item in self.modules[:-3]:
                self.assertTrue(item.lower() in data)

    def test_clean_with_imports_to_clean(self):
        """
        Test --clean parameter when there are imports to clean
        """
        cleaned_module = 'sqlalchemy'
        pipreqs.init(
            {'<path>': self.project, '--savepath': None, '--print': False,
            '--use-local': None, '--force': True, '--proxy': None,
            '--pypi-server': None, '--diff': None, '--clean': None}
            )
        assert os.path.exists(self.requirements_path) == 1
        modules_clean = [m for m in self.modules if m != cleaned_module]
        pipreqs.init(
            {'<path>': self.project_clean, '--savepath': None,
            '--print': False, '--use-local': None, '--force': None,
            '--proxy': None, '--pypi-server': None, '--diff': None,
            '--clean': self.requirements_path, '--no-pin': True}
            )
        with open(self.requirements_path, "r") as f:
            data = f.read().lower()
            self.assertTrue(cleaned_module not in data)

    def tearDown(self):
        """
        Remove requiremnts.txt files that were written
        """
        try:
            os.remove(self.requirements_path)
        except OSError:
            pass
        try:
            os.remove(self.alt_requirement_path)
        except OSError:
            pass


if __name__ == '__main__':
    unittest.main()<|MERGE_RESOLUTION|>--- conflicted
+++ resolved
@@ -113,17 +113,11 @@
         """
         Test that all modules we will test upon are in requirements file
         """
-<<<<<<< HEAD
-        pipreqs.init({'<path>': self.project, '--savepath': None, '--print': False,
-                      '--use-local': None, '--force': True, '--proxy':None, '--pypi-server':None,
-                      '--diff': None, '--clean': None, '--dynamic': None})
-=======
         pipreqs.init(
             {'<path>': self.project, '--savepath': None, '--print': False,
              '--use-local': None, '--force': True, '--proxy': None,
              '--pypi-server': None, '--diff': None, '--clean': None}
             )
->>>>>>> a26ce943
         assert os.path.exists(self.requirements_path) == 1
         with open(self.requirements_path, "r") as f:
             data = f.read().lower()
@@ -138,17 +132,11 @@
         Test that items listed in requirements.text are the same
         as locals expected
         """
-<<<<<<< HEAD
-        pipreqs.init({'<path>': self.project, '--savepath': None, '--print': False,
-                      '--use-local': True, '--force': True, '--proxy':None, '--pypi-server':None,
-                      '--diff': None, '--clean': None, '--dynamic': None})
-=======
         pipreqs.init(
             {'<path>': self.project, '--savepath': None, '--print': False,
              '--use-local': True, '--force': True, '--proxy': None,
              '--pypi-server': None, '--diff': None, '--clean': None}
             )
->>>>>>> a26ce943
         assert os.path.exists(self.requirements_path) == 1
         with open(self.requirements_path, "r") as f:
             data = f.readlines()
@@ -161,17 +149,11 @@
         Test that we can save requirements.txt correctly
         to a different path
         """
-<<<<<<< HEAD
-        pipreqs.init({'<path>': self.project, '--savepath':
-                      self.alt_requirement_path, '--use-local': None, '--proxy':None, '--pypi-server':None,  '--print': False,
-                      "--diff": None, "--clean": None, '--dynamic': None})
-=======
         pipreqs.init(
             {'<path>': self.project, '--savepath': self.alt_requirement_path,
              '--use-local': None, '--proxy': None, '--pypi-server': None,
              '--print': False, "--diff": None, "--clean": None}
             )
->>>>>>> a26ce943
         assert os.path.exists(self.alt_requirement_path) == 1
         with open(self.alt_requirement_path, "r") as f:
             data = f.read().lower()
@@ -187,17 +169,11 @@
         """
         with open(self.requirements_path, "w") as f:
             f.write("should_not_be_overwritten")
-<<<<<<< HEAD
-        pipreqs.init({'<path>': self.project, '--savepath': None,
-                      '--use-local': None, '--force': None, '--proxy':None, '--pypi-server':None, '--print': False,
-                      "--diff": None, "--clean": None, '--dynamic': None})
-=======
         pipreqs.init(
             {'<path>': self.project, '--savepath': None, '--use-local': None,
              '--force': None, '--proxy': None, '--pypi-server': None,
              '--print': False, '--diff': None, '--clean': None}
             )
->>>>>>> a26ce943
         assert os.path.exists(self.requirements_path) == 1
         with open(self.requirements_path, "r") as f:
             data = f.read().lower()
@@ -235,19 +211,6 @@
         Test --ignore parameter
         """
         pipreqs.init(
-<<<<<<< HEAD
-            {'<path>': self.project_with_ignore_directory, '--savepath': None, '--print': False,
-                      '--use-local': None, '--force': True,
-                      '--proxy':None,
-                      '--pypi-server':None,
-                      '--ignore':'.ignored_dir,.ignore_second',
-                      '--diff': None,
-                      '--clean': None,
-                      '--dynamic': None
-             }
-        )
-        with open(os.path.join(self.project_with_ignore_directory, "requirements.txt"), "r") as f:
-=======
             {'<path>': self.project_with_ignore_directory, '--savepath': None,
              '--print': False, '--use-local': None, '--force': True,
              '--proxy': None, '--pypi-server': None,
@@ -260,7 +223,6 @@
                     "requirements.txt"
                     ), "r"
                   ) as f:
->>>>>>> a26ce943
             data = f.read().lower()
             for item in ['click', 'getpass']:
                 self.assertFalse(item.lower() in data)
@@ -270,18 +232,6 @@
         Test --dynamic=all
         """
         pipreqs.init(
-<<<<<<< HEAD
-            {'<path>': self.project_with_ignore_directory, '--savepath': None, '--print': False,
-             '--use-local': None, '--force': True,
-             '--proxy': None,
-             '--pypi-server': None,
-             '--diff': None,
-             '--clean': None,
-             '--dynamic': 'all'
-             }
-        )
-        with open(os.path.join(self.project_with_ignore_directory, "requirements.txt"), "r") as f:
-=======
             {'<path>': self.project_with_ignore_directory, '--savepath': None,
              '--print': False, '--use-local': None, '--force': True,
              '--proxy': None, '--pypi-server': None, '--diff': None,
@@ -291,7 +241,6 @@
             self.project_with_ignore_directory,
             "requirements.txt"), "r"
             ) as f:
->>>>>>> a26ce943
             data = f.read().lower()
             for item in ['beautifulsoup4', 'boto']:
                 self.assertTrue(item.lower() in data)
